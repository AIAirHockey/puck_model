import numpy as np
import pandas as pd
from pathlib import Path
from matplotlib import pyplot as plt

<<<<<<< HEAD
def segment_puck_trajectory(x, y, t, accel_threshold=2.0, buffer=3):
=======
def segment_puck_trajectory(x, y, t, velocity_threshold=0.5, buffer=3):
>>>>>>> c41564e9
    """
    Segments the puck trajectory based on sudden velocity changes and computes distance traveled.
    
    Parameters:
    x (array-like): X-coordinates of the puck.
    y (array-like): Y-coordinates of the puck.
    t (array-like): Time vector corresponding to x and y.
    velocity_threshold (float): Threshold for detecting sudden velocity changes.
    buffer (int): Number of points to ignore around collisions.
    
    Returns:
    list of np.ndarray: Segmented distance traveled arrays.
    """
    x, y, t = np.array(x), np.array(y), np.array(t)
    
    # Compute finite difference velocities
    vx = np.diff(x) / t[1:]
    vy = np.diff(y) / t[1:]
    
    # Find sudden velocity changes (collisions)
    accelx = np.abs(np.diff(vx))
    accely = np.abs(np.diff(vy))
    collision_indices = np.where(np.logical_or(accelx > accel_threshold, accely > accel_threshold))[0] + 1
    collision_indices_buffer = set()
    for idx in collision_indices:
        collision_indices_buffer.update(range(max(0, idx - buffer), min(len(x), idx + buffer + 1)))

    trajectories = []
    trajectory = []
    for i in range(len(x)):
        if i not in collision_indices_buffer:
            trajectory.append((x[i], y[i], t[i]))
        elif i in collision_indices_buffer and i-1 not in collision_indices_buffer:
            if len(trajectory) > 1:
                trajectories.append(np.array(trajectory))
            trajectory = []
<<<<<<< HEAD
    trajectories.append(trajectory)
    trajectory = []

=======

    if len(trajectory) > 1:
        trajectories.append(np.array(trajectory))
    
>>>>>>> c41564e9
    return trajectories



<<<<<<< HEAD
distance_sesegments = segment_puck_trajectory(data['x'], data['y'], data['dt'], accel_threshold=2.0, buffer=3)
print("a")
=======

def compute_v0(trajectory):
    """
    Computes the initial velocity from a trajectory segment.
    
    Parameters:
    trajectory (np.ndarray): Trajectory segment with columns [x, y, t].
    
    Returns:
    float: Initial velocity.
    """
    x0, y0, _ = trajectory[0]
    x1, y1, t1 = trajectory[1]
    return np.sqrt((x1 - x0)**2 + (y1 - y0)**2) / (t1)

def get_time_array(trajectory):
    """
    Extracts the time array from a trajectory segment. And turns it into an elapsed time array.
    (ie like linspace)
    
    Parameters:
    trajectory (np.ndarray): Trajectory segment with columns [x, y, t].
    
    Returns:
    np.ndarray: Cumulative Time array.
    """
    dts = trajectory[:, 2]
    return np.cumsum(dts)

def plot_segments(segments):
    """
    Plots the trajectory segments.
    
    Parameters:
    segments (list of np.ndarray): List of trajectory segments.
    """
    plt.figure(figsize=(10, 6))
    for segment in segments:
        plt.plot(segment[:, 0], segment[:, 1], 'o-')
    plt.xlabel("X")
    plt.ylabel("Y")
    plt.title("Puck Trajectory Segments")
    plt.legend(range(len(segments)))
    plt.show()


if __name__ == "__main__":
    PROJECT_PATH = str(Path(__file__).resolve().parents[0])

    data = pd.read_csv(PROJECT_PATH + '/data/position_15.csv')
    distance_segments = segment_puck_trajectory(data['x'], data['y'], data['dt'], velocity_threshold=0.1, buffer=0)
    plot_segments(distance_segments)
    
>>>>>>> c41564e9
<|MERGE_RESOLUTION|>--- conflicted
+++ resolved
@@ -3,11 +3,7 @@
 from pathlib import Path
 from matplotlib import pyplot as plt
 
-<<<<<<< HEAD
-def segment_puck_trajectory(x, y, t, accel_threshold=2.0, buffer=3):
-=======
 def segment_puck_trajectory(x, y, t, velocity_threshold=0.5, buffer=3):
->>>>>>> c41564e9
     """
     Segments the puck trajectory based on sudden velocity changes and computes distance traveled.
     
@@ -44,24 +40,11 @@
             if len(trajectory) > 1:
                 trajectories.append(np.array(trajectory))
             trajectory = []
-<<<<<<< HEAD
     trajectories.append(trajectory)
     trajectory = []
 
-=======
-
-    if len(trajectory) > 1:
-        trajectories.append(np.array(trajectory))
-    
->>>>>>> c41564e9
     return trajectories
 
-
-
-<<<<<<< HEAD
-distance_sesegments = segment_puck_trajectory(data['x'], data['y'], data['dt'], accel_threshold=2.0, buffer=3)
-print("a")
-=======
 
 def compute_v0(trajectory):
     """
@@ -114,5 +97,4 @@
     data = pd.read_csv(PROJECT_PATH + '/data/position_15.csv')
     distance_segments = segment_puck_trajectory(data['x'], data['y'], data['dt'], velocity_threshold=0.1, buffer=0)
     plot_segments(distance_segments)
-    
->>>>>>> c41564e9
+    